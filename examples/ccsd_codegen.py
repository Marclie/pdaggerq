--- conflicted
+++ resolved
@@ -6,13 +6,10 @@
 def main():
     pq = pdaggerq.pq_helper("fermi")
 
-<<<<<<< HEAD
     # energy equation
 
     pq.set_left_operators([['1']])
-=======
-    # CCSD energy
->>>>>>> 025a44fe
+
 
     print('')
     print('def ccsd_energy(t1, t2, f, g, o, v):')
@@ -41,11 +38,8 @@
 
     # CCSD singles equations
 
-<<<<<<< HEAD
     pq.set_left_operators([['e1(m,e)']])
-=======
-    pq.set_left_operators(['e1(m,e)'])
->>>>>>> 025a44fe
+
 
     print('')
     print('def singles_residual(t1, t2, f, g, o, v):')
@@ -75,11 +69,8 @@
 
     # CCSD doubles equations
 
-<<<<<<< HEAD
     pq.set_left_operators([['e2(m,n,f,e)']])
-=======
-    pq.set_left_operators(['e2(m,n,f,e)'])
->>>>>>> 025a44fe
+
 
     print('')
     print('def doubles_residual(t1, t2, f, g, o, v):')
