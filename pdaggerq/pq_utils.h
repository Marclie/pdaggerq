//
// pdaggerq - A code for bringing strings of creation / annihilation operators to normal order.
// Filename: pq_utils.h
// Copyright (C) 2020 A. Eugene DePrince III
//
// Author: A. Eugene DePrince III <adeprince@fsu.edu>
// Maintainer: DePrince group
//
// This file is part of the pdaggerq package.
//
//  Licensed under the Apache License, Version 2.0 (the "License");
//  you may not use this file except in compliance with the License.
//  You may obtain a copy of the License at
//
//      http://www.apache.org/licenses/LICENSE-2.0
//
//  Unless required by applicable law or agreed to in writing, software
//  distributed under the License is distributed on an "AS IS" BASIS,
//  WITHOUT WARRANTIES OR CONDITIONS OF ANY KIND, either express or implied.
//  See the License for the specific language governing permissions and
//  limitations under the License.
//

#ifndef PQ_UTILS_H
#define PQ_UTILS_H

#include<memory>
#include<vector>
#include<iostream>
#include<string>
#include<algorithm>
#include<cstring>
#include<cmath>
#include<sstream>

#include "pq_tensor.h"
#include "pq_string.h"

namespace pdaggerq {

/// is a label classified as occupied?
bool is_occ(const std::string &idx);

/// is a label classified as virtual?
bool is_vir(const std::string &idx);

/// how many times does an index appear in deltas?
int index_in_deltas(const std::string &idx, const std::vector<delta_functions> &deltas);

/// how many times does an index appear in integrals?
int index_in_integrals(const std::string &idx, const std::vector<integrals> &ints);

/// how many times does an index appear in amplitudes?
int index_in_amplitudes(const std::string &idx, const std::vector<amplitudes> &amps);

/// how many times does an index appear in operators (symbol)?
int index_in_operators(const std::string &idx, const std::vector<std::string> &ops);

/// how many times does an index appear amplitudes, deltas, and integrals?
int index_in_anywhere(const std::shared_ptr<pq_string> &in, const std::string &idx);

/// replace one label with another (in delta functions)
void replace_index_in_deltas(const std::string &old_idx, const std::string &new_idx, std::vector<delta_functions> &deltas);

/// replace one label with another (in a given set of integrals)
void replace_index_in_integrals(const std::string &old_idx, const std::string &new_idx, std::vector<integrals> &ints);

/// replace one label with another (in a given set of amplitudes)
void replace_index_in_amplitudes(const std::string &old_idx, const std::string &new_idx, std::vector<amplitudes> &amps);

/// replace one label with another (in a given set of operators (symbol))
void replace_index_in_operators(const std::string &old_idx, const std::string &new_idx, std::vector<std::string> &ops);

/// replace one label with another (in integrals and amplitudes)
void replace_index_everywhere(std::shared_ptr<pq_string> &in, const std::string &old_idx, const std::string &new_idx);

/// swap two labels
void swap_two_labels(std::shared_ptr<pq_string> &in, const std::string &label1, const std::string &label2);

/// compare two strings
bool compare_strings(const std::shared_ptr<pq_string> &ordered_1, const std::shared_ptr<pq_string> &ordered_2, int & n_permute);

/// compare two lists of amplitudes
bool compare_amplitudes( const std::vector<amplitudes> &amps1,
                         const std::vector<amplitudes> &amps2,
                         int & n_permute );

/// compare two lists of integrals
bool compare_integrals( const std::vector<integrals> &ints1,
                        const std::vector<integrals> &ints2,
                        int & n_permute );

// consolidate terms that differ may differ by permutations of summed labels
void consolidate_permutations_plus_swaps(std::vector<std::shared_ptr<pq_string> > &ordered,
                                          const std::vector<std::vector<std::string> > &labels);

// consolidate terms that differ by permutations of non-summed labels
void consolidate_permutations_non_summed(
    std::vector<std::shared_ptr<pq_string> > &ordered,
    const std::vector<std::string> &labels);

// look for paired permutations of non-summed labels
// a) P3a(i,a;j,b;k,c) R(ijk;abc) = R(ijk;abc) + R(ikj;acb) + R(jik;bac) + R(jki;bca) + R(kij;cab) + R(kji;cba)
// b) P3b(i,a;j,b;k,c) R(ijk;abc) = R(ijk;abc) + (jik;bac) + R(kji;cba)
void consolidate_paired_permutations_non_summed(
    std::vector<std::shared_ptr<pq_string> > &ordered,
    const std::vector<std::string> &occ_labels,
    const std::vector<std::string> &vir_labels,
    int n_fold);

/// compare two strings when swapping (multiple) summed labels
void compare_strings_with_swapped_summed_labels(const std::vector<std::vector<std::string> > &labels,
                                                size_t iter,
                                                const std::shared_ptr<pq_string> &in1,
                                                const std::shared_ptr<pq_string> &in2,
                                                int & n_permute,
                                                bool & strings_same);

/// compare two strings when swapping (multiple) summed labels and ov pairs of nonsumed labels
void compare_strings_with_swapped_summed_and_nonsummed_labels(
    const std::vector<std::vector<std::string> > &labels,
    const std::vector<std::vector<std::string>> &pairs,
    size_t iter,
    const std::shared_ptr<pq_string> &in1,
    const std::shared_ptr<pq_string> &in2,
    size_t in2_id,
    std::vector<size_t> &my_permutations,
    std::vector<bool> &permutation_types,
    int n_permutation_type,
    int & n_permute,
    bool & strings_same,
    bool & found_paired_permutation);

/// alphabetize operators to simplify string comparisons (for true vacuum only)
void alphabetize(std::vector<std::shared_ptr<pq_string> > &ordered);

/// cancel terms where appropriate
void cleanup(std::vector<std::shared_ptr<pq_string> > &ordered, bool find_paired_permutations);

/// reorder t amplitudes as t1, t2, t3, t4
void reorder_t_amplitudes(std::shared_ptr<pq_string> &in);

/// re-classify fluctuation potential terms
void reclassify_integrals(std::shared_ptr<pq_string> &in);

/// apply delta functions to amplitude and integral labels
void gobble_deltas(std::shared_ptr<pq_string> &in);

/// replace internal labels with conventional ones (o1 -> i, etc.)
void use_conventional_labels(std::shared_ptr<pq_string> &in);

// bring a new string to normal order and add to list of normal ordered strings (fermi vacuum)
void add_new_string_true_vacuum(const std::shared_ptr<pq_string> &in, std::vector<std::shared_ptr<pq_string> > &ordered, int print_level, bool find_paired_permutations);

// bring a new string to normal order and add to list of normal ordered strings (fermi vacuum)
void add_new_string_fermi_vacuum(const std::shared_ptr<pq_string> &in, std::vector<std::shared_ptr<pq_string> > &ordered, int print_level, bool find_paired_permutations, int occ_label_count, int vir_label_count);

// split strings containing objects with general indices into many strings
void add_many_strings(int iter, int n, const std::shared_ptr<pq_string> &in, std::vector<std::shared_ptr<pq_string> > & mystrings, int & occ_label_count, int & vir_label_count);

/// concatinate a list of operators (a list of strings) into a single list
std::vector<std::string> concatinate_operators(const std::vector<std::vector<std::string>> &ops);

/// remove "*" from std::string
void removeStar(std::string &x);

/// remove "(" and ")" from std::string
void removeParentheses(std::string &x);

<<<<<<< HEAD
/// expand general labels, p -> o,v
bool expand_general_labels(const std::shared_ptr<pq_string> & in, std::vector<std::shared_ptr<pq_string> > & list, int occ_label_count, int vir_label_count);
=======
/// remove " " from std::string
void removeSpaces(std::string &x);
>>>>>>> 229b0be2

}

#endif <|MERGE_RESOLUTION|>--- conflicted
+++ resolved
@@ -167,13 +167,11 @@
 /// remove "(" and ")" from std::string
 void removeParentheses(std::string &x);
 
-<<<<<<< HEAD
+/// remove " " from std::string
+void removeSpaces(std::string &x);
+
 /// expand general labels, p -> o,v
 bool expand_general_labels(const std::shared_ptr<pq_string> & in, std::vector<std::shared_ptr<pq_string> > & list, int occ_label_count, int vir_label_count);
-=======
-/// remove " " from std::string
-void removeSpaces(std::string &x);
->>>>>>> 229b0be2
 
 }
 
