--- conflicted
+++ resolved
@@ -101,11 +101,8 @@
              },
                 py::arg("spin_labels") = std::unordered_map<std::string, std::string>() )
         .def("add_st_operator", &pq_helper::add_st_operator)
-<<<<<<< HEAD
         .def("get_st_operator_terms", &pq_helper::get_st_operator_terms)
-=======
         .def("add_anticommutator", &pq_helper::add_anticommutator)
->>>>>>> d430e405
         .def("add_commutator", &pq_helper::add_commutator)
         .def("add_double_commutator", &pq_helper::add_double_commutator)
         .def("add_triple_commutator", &pq_helper::add_triple_commutator)
