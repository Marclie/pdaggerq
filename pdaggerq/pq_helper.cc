//
// pdaggerq - A code for bringing strings of creation / annihilation operators to normal order.
// Filename: pq_helper.cc
// Copyright (C) 2020 A. Eugene DePrince III
//
// Author: A. Eugene DePrince III <adeprince@fsu.edu>
// Maintainer: DePrince group
//
// This file is part of the pdaggerq package.
//
//  Licensed under the Apache License, Version 2.0 (the "License");
//  you may not use this file except in compliance with the License.
//  You may obtain a copy of the License at
//
//      http://www.apache.org/licenses/LICENSE-2.0
//
//  Unless required by applicable law or agreed to in writing, software
//  distributed under the License is distributed on an "AS IS" BASIS,
//  WITHOUT WARRANTIES OR CONDITIONS OF ANY KIND, either express or implied.
//  See the License for the specific language governing permissions and
//  limitations under the License.
//

#ifndef _python_api2_h_
#define _python_api2_h_

#include <memory>
#include <vector>
#include <iostream>
#include <string>
#include <cctype>
#include <algorithm>


// surpresses warnings from pybind11
#pragma GCC diagnostic push
#pragma GCC diagnostic ignored "-Wdeprecated-declarations"
#include <pybind11/pybind11.h>
#include <pybind11/stl.h>
#pragma GCC diagnostic pop

#include "pq_helper.h"
#include "pq_utils.h"
#include "pq_string.h"
#include "pq_add_label_ranges.h"
#include "pq_add_spin_labels.h"
<<<<<<< HEAD
#include "../pq_graph/include/pq_graph.h"
=======
#include "pq_cumulant_expansion.h"

#include <pybind11/pybind11.h>
#include <pybind11/stl.h>
>>>>>>> 2780bf75

namespace py = pybind11;
using namespace pybind11::literals;

namespace pdaggerq {

std::vector<int> empty_list = {};

void export_pq_helper(py::module& m) {
    py::class_<pdaggerq::pq_helper, std::shared_ptr<pdaggerq::pq_helper> >(m, "pq_helper")
        .def(py::init< std::string >())
        .def("set_print_level", &pq_helper::set_print_level)
        .def("set_left_operators", &pq_helper::set_left_operators)
        .def("set_right_operators", &pq_helper::set_right_operators)
        .def("set_left_operators_type", &pq_helper::set_left_operators_type)
        .def("set_right_operators_type", &pq_helper::set_right_operators_type)
        .def("get_right_operators_type", &pq_helper::get_right_operators_type)
        .def("get_left_operators_type", &pq_helper::get_left_operators_type)
        .def("set_cluster_operators_commute", &pq_helper::set_cluster_operators_commute)
        .def("set_find_paired_permutations", &pq_helper::set_find_paired_permutations)
        .def("simplify", &pq_helper::simplify)
        .def("clear", &pq_helper::clear)
<<<<<<< HEAD
        .def("save", &pq_helper::serialize)
        .def("load", &pq_helper::deserialize)
=======
        //.def("set_use_rdms", &pq_helper::set_use_rdms)
        .def("set_use_rdms",
             [](pq_helper& self, const bool & do_use_rdms, const std::vector<int> & ignore_cumulant) {
                 return self.set_use_rdms(do_use_rdms, ignore_cumulant);
             },
             py::arg("do_use_rdms"), py::arg("ignore_cumulant") = empty_list )
>>>>>>> 2780bf75
        .def("print",
             [](pq_helper& self, const std::string& string_type) {
                 return self.print(string_type);
             },
             py::arg("string_type") = "fully-contracted" )
        .def("strings", &pq_helper::strings)
        .def("fully_contracted_strings", &pq_helper::fully_contracted_strings)
        .def("fully_contracted_strings_with_spin",
             [](pq_helper& self, const std::unordered_map<std::string, std::string> &spin_labels) {
//                 return self.fully_contracted_strings_with_spin(spin_labels);
                    self.block_by_spin(spin_labels);
                    return self.fully_contracted_strings();
             },
             py::arg("spin_labels") = std::unordered_map<std::string, std::string>() )
        .def("block_by_spin",
             [](pq_helper& self, const std::unordered_map<std::string, std::string> &spin_labels) {
                    self.block_by_spin(spin_labels);
             },
                py::arg("spin_labels") = std::unordered_map<std::string, std::string>() )
        .def("fully_contracted_strings_with_ranges",
             [](pq_helper& self, const std::unordered_map<std::string, std::vector<std::string> > &label_ranges) {
//                 return self.fully_contracted_strings_with_ranges(label_ranges);
                    self.block_by_range(label_ranges);
                    return self.fully_contracted_strings();
             },
             py::arg("label_ranges") = std::unordered_map<std::string, std::vector<std::string>>() )
        .def("block_by_range",
             [](pq_helper& self, const std::unordered_map<std::string, std::vector<std::string> > &label_ranges) {
                 self.block_by_range(label_ranges);
             },
                py::arg("spin_labels") = std::unordered_map<std::string, std::string>() )
        .def("add_st_operator", &pq_helper::add_st_operator)
        .def("get_st_operator_terms", &pq_helper::get_st_operator_terms)
        .def("add_anticommutator", &pq_helper::add_anticommutator)
        .def("add_commutator", &pq_helper::add_commutator)
        .def("add_double_commutator", &pq_helper::add_double_commutator)
        .def("add_triple_commutator", &pq_helper::add_triple_commutator)
        .def("add_quadruple_commutator", &pq_helper::add_quadruple_commutator)
        .def("add_operator_product", &pq_helper::add_operator_product);

<<<<<<< HEAD
        // add class for optimizing, visualizing, and generating code from pq_helper
        PQGraph::export_pq_graph(m);
=======
    //py::class_<pdaggerq::pq_operator_terms, std::shared_ptr<pdaggerq::pq_operator_terms> >(m, "pq_operator_terms")
    //    .def(py::init< double, std::vector<std::string> >())
    //    .def("factor", &pq_operator_terms::factor)
    //    .def("operators", &pq_operator_terms::operators);
    py::class_<pdaggerq::pq_operator_terms>(m, "pq_operator_terms")
        .def(py::init<double, std::vector<std::string>>())
        .def("factor", &pq_operator_terms::get_factor)
        .def("operators", &pq_operator_terms::get_operators);
>>>>>>> 2780bf75
}

PYBIND11_MODULE(_pdaggerq, m) {
    m.doc() = "Python API of pdaggerq: A code for bringing strings of creation / annihilation operators to normal order.";
    export_pq_helper(m);
}

pq_helper::pq_helper(const std::string &vacuum_type)
{

    if ( vacuum_type.empty() ) {
        vacuum = "TRUE";
    }else if ( vacuum_type == "TRUE" || vacuum_type == "true" ) {
        vacuum = "TRUE";
    }else if ( vacuum_type == "FERMI" || vacuum_type == "fermi" ) {
        vacuum = "FERMI";
    }else {
        printf("\n");
        printf("    error: invalid vacuum type (%s)\n", vacuum_type.c_str());
        printf("\n");
        exit(1);
    }

    use_rdms = false;

    print_level = 0;

    // assume operators entering a similarity transformation
    // commute. only relevant for the add_st_operator() function
    cluster_operators_commute = true;

    // by default, do not look for paired permutations (until parsers catch up)
    find_paired_permutations = false;

    /// right operators type (EE, IP, EA)
    right_operators_type = "EE";

    /// left operators type (EE, IP, EA)
    left_operators_type = "EE";

}

void pq_helper::set_find_paired_permutations(bool do_find_paired_permutations) {
    find_paired_permutations = do_find_paired_permutations;
}

void pq_helper::set_print_level(int level) {
    print_level = level;
}
void pq_helper::set_use_rdms(bool do_use_rdms, std::vector<int> ignore_cumulant = {}) {
    use_rdms = do_use_rdms;
    ignore_cumulant_rdms = ignore_cumulant;
}


void pq_helper::set_right_operators(const std::vector<std::vector<std::string>> &in) {

    right_operators.clear();
    for (const std::vector<std::string> & ops : in) {
        right_operators.push_back(ops);
    }
}

void pq_helper::set_left_operators(const std::vector<std::vector<std::string>> &in) {

    left_operators.clear();
    for (const std::vector<std::string> & ops : in) {
        left_operators.push_back(ops);
    }
}

void pq_helper::set_left_operators_type(const  std::string &type) {
    if ( type == "EE" || type == "IP" || type == "EA" || type == "DIP" || type == "DEA" ) {
        left_operators_type = type;
    }else {
        printf("\n");
        printf("    error: invalid left-hand operator type (%s)\n", type.c_str());
        printf("\n");
        exit(1);
    }
}

void pq_helper::set_right_operators_type(const std::string &type) {
    if ( type == "EE" || type == "IP" || type == "EA" || type == "DIP" || type == "DEA" ) {
        right_operators_type = type;
    }else {
        printf("\n");
        printf("    error: invalid right-hand operator type (%s)\n", type.c_str());
        printf("\n");
        exit(1);
    }
}

// do operators entering similarity transformation commute? default true
void pq_helper::set_cluster_operators_commute(bool do_cluster_operators_commute) {
    cluster_operators_commute = do_cluster_operators_commute;
}

void pq_helper::add_anticommutator(double factor,
                               const std::vector<std::string> &op0,
                               const std::vector<std::string> &op1){

    add_operator_product(factor, concatinate_operators({op0, op1}) );
    add_operator_product(factor, concatinate_operators({op1, op0}) );

}

void pq_helper::add_commutator(double factor,
                               const std::vector<std::string> &op0,
                               const std::vector<std::string> &op1){

    std::vector<pq_operator_terms> ops = get_commutator_terms(factor, op0, op1);
    for (auto op : ops){
        add_operator_product(op.factor, op.operators);
    }
}

std::vector<pq_operator_terms> pq_helper::get_commutator_terms(double factor,
                                                                          const std::vector<std::string> &op0,
                                                                          const std::vector<std::string> &op1){

    std::vector<pq_operator_terms> ops;

    ops.push_back(pq_operator_terms( factor, concatinate_operators({op0, op1})));
    ops.push_back(pq_operator_terms(-factor, concatinate_operators({op1, op0})));

    return ops;  
}

void pq_helper::add_double_commutator(double factor,
                                      const std::vector<std::string> &op0,
                                      const std::vector<std::string> &op1,
                                      const std::vector<std::string> &op2){

    std::vector<pq_operator_terms> ops = get_double_commutator_terms(factor, op0, op1, op2);
    for (auto op : ops){
        add_operator_product(op.factor, op.operators);
    }

}

std::vector<pq_operator_terms> pq_helper::get_double_commutator_terms(double factor,
                                                                                 const std::vector<std::string> &op0,
                                                                                 const std::vector<std::string> &op1,
                                                                                 const std::vector<std::string> &op2){

    std::vector<pq_operator_terms> ops;

    ops.push_back(pq_operator_terms( factor, concatinate_operators({op0, op1, op2})));
    ops.push_back(pq_operator_terms(-factor, concatinate_operators({op1, op0, op2})));
    ops.push_back(pq_operator_terms(-factor, concatinate_operators({op2, op0, op1})));
    ops.push_back(pq_operator_terms( factor, concatinate_operators({op2, op1, op0})));

    return ops;  
}

void pq_helper::add_triple_commutator(double factor,
                                        const std::vector<std::string> &op0,
                                        const std::vector<std::string> &op1,
                                        const std::vector<std::string> &op2,
                                        const std::vector<std::string> &op3){

    std::vector<pq_operator_terms> ops = get_triple_commutator_terms(factor, op0, op1, op2, op3);
    for (auto op : ops){
        add_operator_product(op.factor, op.operators);
    }

}

std::vector<pq_operator_terms> pq_helper::get_triple_commutator_terms(double factor,
                                                                                 const std::vector<std::string> &op0,
                                                                                 const std::vector<std::string> &op1,
                                                                                 const std::vector<std::string> &op2,
                                                                                 const std::vector<std::string> &op3){

    std::vector<pq_operator_terms> ops;

    ops.push_back(pq_operator_terms( factor, concatinate_operators({op0, op1, op2, op3})));
    ops.push_back(pq_operator_terms(-factor, concatinate_operators({op1, op0, op2, op3})));
    ops.push_back(pq_operator_terms(-factor, concatinate_operators({op2, op0, op1, op3})));
    ops.push_back(pq_operator_terms( factor, concatinate_operators({op2, op1, op0, op3})));
    ops.push_back(pq_operator_terms(-factor, concatinate_operators({op3, op0, op1, op2})));
    ops.push_back(pq_operator_terms( factor, concatinate_operators({op3, op1, op0, op2})));
    ops.push_back(pq_operator_terms( factor, concatinate_operators({op3, op2, op0, op1})));
    ops.push_back(pq_operator_terms(-factor, concatinate_operators({op3, op2, op1, op0})));

    return ops;  
}

void pq_helper::add_quadruple_commutator(double factor,
                                           const std::vector<std::string> &op0,
                                           const std::vector<std::string> &op1,
                                           const std::vector<std::string> &op2,
                                           const std::vector<std::string> &op3,
                                           const std::vector<std::string> &op4){

    std::vector<pq_operator_terms> ops = get_quadruple_commutator_terms(factor, op0, op1, op2, op3, op4);
    for (auto op : ops){
        add_operator_product(op.factor, op.operators);
    }
}

std::vector<pq_operator_terms> pq_helper::get_quadruple_commutator_terms(double factor,
                                                                                    const std::vector<std::string> &op0,
                                                                                    const std::vector<std::string> &op1,
                                                                                    const std::vector<std::string> &op2,
                                                                                    const std::vector<std::string> &op3,
                                                                                    const std::vector<std::string> &op4){

    std::vector<pq_operator_terms> ops;

    ops.push_back(pq_operator_terms( factor, concatinate_operators({op0, op1, op2, op3, op4})));
    ops.push_back(pq_operator_terms(-factor, concatinate_operators({op1, op0, op2, op3, op4})));
    ops.push_back(pq_operator_terms(-factor, concatinate_operators({op2, op0, op1, op3, op4})));
    ops.push_back(pq_operator_terms( factor, concatinate_operators({op2, op1, op0, op3, op4})));
    ops.push_back(pq_operator_terms(-factor, concatinate_operators({op3, op0, op1, op2, op4})));
    ops.push_back(pq_operator_terms( factor, concatinate_operators({op3, op1, op0, op2, op4})));
    ops.push_back(pq_operator_terms( factor, concatinate_operators({op3, op2, op0, op1, op4})));
    ops.push_back(pq_operator_terms(-factor, concatinate_operators({op3, op2, op1, op0, op4})));
    ops.push_back(pq_operator_terms(-factor, concatinate_operators({op4, op0, op1, op2, op3})));
    ops.push_back(pq_operator_terms( factor, concatinate_operators({op4, op1, op0, op2, op3})));
    ops.push_back(pq_operator_terms( factor, concatinate_operators({op4, op2, op0, op1, op3})));
    ops.push_back(pq_operator_terms(-factor, concatinate_operators({op4, op2, op1, op0, op3})));
    ops.push_back(pq_operator_terms( factor, concatinate_operators({op4, op3, op0, op1, op2})));
    ops.push_back(pq_operator_terms(-factor, concatinate_operators({op4, op3, op1, op0, op2})));
    ops.push_back(pq_operator_terms(-factor, concatinate_operators({op4, op3, op2, op0, op1})));
    ops.push_back(pq_operator_terms( factor, concatinate_operators({op4, op3, op2, op1, op0})));

    return ops;  
}

// add a string of operators
void pq_helper::add_operator_product(double factor, std::vector<std::string>  in){

    // check if there is a fluctuation potential operator 
    // that needs to be split into multiple terms

    // left operators 
    // this is not handled correctly now that left operators can be sums of products of operators ... just exit with an error
    for (std::vector<std::string> & left_operator : left_operators) {
        std::vector<std::string> tmp;
        for (const std::string & op : left_operator) {
            if (op == "v" ) {

                printf("\n");
                printf("    error: the fluctuation potential cannot appear in operators defining the bra state\n");
                printf("\n");
                exit(1);

                tmp.emplace_back("j1");
                tmp.emplace_back("j2");
            }else {
                tmp.push_back(op);
            }
        }
        left_operator.clear();
        for (const auto & op : tmp) {
            left_operator.push_back(op);
        }
        tmp.clear();
    }
    
    // right operators 
    // this is not handled correectly now that right operators can be sums of products of operators ... just exit with an error
    for (std::vector<std::string> & right_operator : right_operators) {
        std::vector<std::string> tmp;
        for (const std::string & op : right_operator) {
            if (op == "v" ) {

                printf("\n");
                printf("    error: the fluctuation potential cannot appear in operators defining the ket state\n");
                printf("\n");
                exit(1);

                tmp.emplace_back("j1");
                tmp.emplace_back("j2");
            }else {
                tmp.push_back(op);
            }
        }
        right_operator.clear();
        for (const std::string & op : tmp) {
            right_operator.push_back(op);
        }
        tmp.clear();
    }

    int count = 0;
    bool found_v = false;
    std::vector<std::string> tmp_in;
    for (const std::string & op : in) {
        if (op == "v" ) {
            found_v = true;
            break;
        }else {
            tmp_in.push_back(op);
            count++;
        }
    }
    if ( found_v ) {

        // term 1
        tmp_in.emplace_back("j1");
        for (int i = count+1; i < (int)in.size(); i++) {
            tmp_in.push_back(in[i]);
        }
        in.clear();
        for (const auto & op : tmp_in) {
            in.push_back(op);
        }
        add_operator_product(factor, in);

        // term 2
        in.clear();
        for (int i = 0; i < count; i++) {
            in.push_back(tmp_in[i]);
        }
        in.emplace_back("j2");
        for (int i = count + 1; i < (int)tmp_in.size(); i++) {
            in.push_back(tmp_in[i]);
        }
        add_operator_product(factor, in);
        
        return;
    }

    // apply any extra operators on left or right:
    std::vector<std::string> save;
    for (const std::string & op : in) {
        save.push_back(op);
    }

    if ( (int)left_operators.size() == 0 ) {
        std::vector<std::string> junk;
        junk.emplace_back("1");
        left_operators.push_back(junk);
    }
    if ( (int)right_operators.size() == 0 ) {
        std::vector<std::string> junk;
        junk.emplace_back("1");
        right_operators.push_back(junk);
    }

    // build strings
    double original_factor = factor;

    for (std::vector<std::string> & left_operator : left_operators) {
        for (std::vector<std::string> & right_operator : right_operators) {

            std::shared_ptr<pq_string> newguy (new pq_string(vacuum));

            factor = original_factor;

            std::vector<std::string> tmp_string;

            bool has_w0       = false;

            int occ_label_count = 0;
            int vir_label_count = 0;
            int gen_label_count = 0;

            // apply any extra operators on left or right:
            std::vector<std::string> tmp = left_operator;
            for (const std::string & op : save) {
                tmp.push_back(op);
            }
            for (const std::string & op : right_operator) {
                tmp.push_back(op);
            }

            for (std::string & op : tmp) {

                // blank string
                if ( op.empty() ) continue;

                // lowercase indices
                std::transform(op.begin(), op.end(), op.begin(), [](unsigned char c){ return std::tolower(c); });

                // remove spaces
                removeSpaces(op);

                // remove parentheses
                removeParentheses(op);

                if (op.substr(0, 1) == "h" ) { // one-electron operator

                    std::string idx1 = "p" + std::to_string(gen_label_count++);
                    std::string idx2 = "p" + std::to_string(gen_label_count++);

                    // index 1
                    tmp_string.push_back(idx1+"*");

                    // index 2
                    tmp_string.push_back(idx2);

                    // integrals
                    newguy->set_integrals("core", {idx1, idx2});

                }else if (op.substr(0, 1) == "f" ) { // fock operator

                    std::string idx1 = "p" + std::to_string(gen_label_count++);
                    std::string idx2 = "p" + std::to_string(gen_label_count++);

                    // index 1
                    tmp_string.push_back(idx1+"*");

                    // index 2
                    tmp_string.push_back(idx2);

                    // integrals
                    newguy->set_integrals("fock", {idx1, idx2});

                }else if (op.substr(0, 2) == "d+" ) { // one-electron operator (dipole + boson creator)

                    std::string idx1 = "p" + std::to_string(gen_label_count++);
                    std::string idx2 = "p" + std::to_string(gen_label_count++);

                    // index 1
                    tmp_string.push_back(idx1+"*");

                    // index 2
                    tmp_string.push_back(idx2);

                    // integrals
                    newguy->set_integrals("d+", {idx1, idx2});

                    // boson operator
                    newguy->is_boson_dagger.push_back(true);

                }else if (op.substr(0, 2) == "d-" ) { // one-electron operator (dipole + boson annihilator)

                    std::string idx1 = "p" + std::to_string(gen_label_count++);
                    std::string idx2 = "p" + std::to_string(gen_label_count++);

                    // index 1
                    tmp_string.push_back(idx1+"*");

                    // index 2
                    tmp_string.push_back(idx2);

                    // integrals
                    newguy->set_integrals("d-", {idx1, idx2});

                    // boson operator
                    newguy->is_boson_dagger.push_back(false);

                }else if (op.substr(0, 1) == "g" ) { // general two-electron operator

                    //factor *= 0.25;

                    std::string idx1 = "p" + std::to_string(gen_label_count++);
                    std::string idx2 = "p" + std::to_string(gen_label_count++);
                    std::string idx3 = "p" + std::to_string(gen_label_count++);
                    std::string idx4 = "p" + std::to_string(gen_label_count++);

                    tmp_string.push_back(idx1+"*");
                    tmp_string.push_back(idx2+"*");
                    tmp_string.push_back(idx3);
                    tmp_string.push_back(idx4);

                    newguy->set_integrals("two_body", {idx1, idx2, idx4, idx3});

                }else if (op.substr(0, 1) == "j" ) { // fluctuation potential

                    if (op.substr(1, 1) == "1" ){

                        factor *= -1.0;

                        std::string idx1 = "p" + std::to_string(gen_label_count++);
                        std::string idx2 = "p" + std::to_string(gen_label_count++);

                        // index 1
                        tmp_string.push_back(idx1+"*");

                        // index 2
                        tmp_string.push_back(idx2);

                        // integrals
                        newguy->set_integrals("occ_repulsion", {idx1, idx2});

                    }else if (op.substr(1, 1) == "2" ){

                        factor *= 0.25;

                        std::string idx1 = "p" + std::to_string(gen_label_count++);
                        std::string idx2 = "p" + std::to_string(gen_label_count++);
                        std::string idx3 = "p" + std::to_string(gen_label_count++);
                        std::string idx4 = "p" + std::to_string(gen_label_count++);

                        tmp_string.push_back(idx1+"*");
                        tmp_string.push_back(idx2+"*");
                        tmp_string.push_back(idx3);
                        tmp_string.push_back(idx4);

                        newguy->set_integrals("eri", {idx1, idx2, idx4, idx3});

                    }

                }else if (op.substr(0, 1) == "t" ){

                    int n = std::stoi(op.substr(1));

                    std::vector<std::string> op_left;
                    std::vector<std::string> op_right;
                    std::vector<std::string> label_left;
                    std::vector<std::string> label_right;
                    for (int id = 0; id < n; id++) {

                        std::string idx1 = "v" + std::to_string(vir_label_count++);
                        std::string idx2 = "o" + std::to_string(occ_label_count++);

                        op_left.push_back(idx1+"*");
                        op_right.push_back(idx2);

                        label_left.push_back(idx1);
                        label_right.push_back(idx2);
                    }
                    // a*b*...
                    for (int id = 0; id < n; id++) {
                        tmp_string.push_back(op_left[id]);
                    }
                    // op*j*...
                    for (int id = 0; id < n; id++) {
                        tmp_string.push_back(op_right[id]);
                    }
                    std::vector<std::string> labels;
                    // tn(ab...
                    for (int id = 0; id < n; id++) {
                        labels.push_back(label_left[id]);
                    }
                    // tn(ab......ji)
                    for (int id = n-1; id >= 0; id--) {
                        labels.push_back(label_right[id]);
                    }
                    newguy->set_amplitudes('t', n, n, labels);

                    // factor = 1/(n!)^2
                    double my_factor = 1.0;
                    for (int id = 0; id < n; id++) {
                        my_factor *= (id+1);
                    }
                    factor *= 1.0 / my_factor / my_factor;

                }else if (op.substr(0, 1) == "w" ){ // w0 B*B

                    if (op.substr(1, 1) == "0" ){

                        has_w0 = true;

                        newguy->is_boson_dagger.push_back(true);
                        newguy->is_boson_dagger.push_back(false);

                    }else {
                        printf("\n");
                        printf("    error: only w0 is supported\n");
                        printf("\n");
                        exit(1);
                    }

                }else if (op.substr(0, 2) == "b+" ){ // B*

                        newguy->is_boson_dagger.push_back(true);

                }else if (op.substr(0, 2) == "b-" ){ // B

                        newguy->is_boson_dagger.push_back(false);

                }else if (op.substr(0, 1) == "u" ){ // t-amplitudes + boson creator

                    int n = std::stoi(op.substr(1));

                    if ( n == 0 ){

                        std::vector<std::string> labels;
                        newguy->set_amplitudes('u', n, n, labels);

                        newguy->is_boson_dagger.push_back(true);

                    }else {

                        std::vector<std::string> op_left;
                        std::vector<std::string> op_right;
                        std::vector<std::string> label_left;
                        std::vector<std::string> label_right;
                        for (int id = 0; id < n; id++) {
                            
                            std::string idx1 = "v" + std::to_string(vir_label_count++);
                            std::string idx2 = "o" + std::to_string(occ_label_count++);
                            
                            op_left.push_back(idx1+"*");
                            op_right.push_back(idx2);
                            
                            label_left.push_back(idx1);
                            label_right.push_back(idx2);
                        }
                        // a*b*...
                        for (int id = 0; id < n; id++) {
                            tmp_string.push_back(op_left[id]);
                        }
                        // op*j*...
                        for (int id = 0; id < n; id++) {
                            tmp_string.push_back(op_right[id]);
                        }
                        std::vector<std::string> labels;
                        // tn(ab... 
                        for (int id = 0; id < n; id++) {
                            labels.push_back(label_left[id]);
                        }
                        // tn(ab......ji)
                        for (int id = n-1; id >= 0; id--) {
                            labels.push_back(label_right[id]);
                        }
                        newguy->set_amplitudes('u', n, n, labels);
                        
                        // factor = 1/(n!)^2
                        double my_factor = 1.0;
                        for (int id = 0; id < n; id++) {
                            my_factor *= (id+1);
                        }
                        factor *= 1.0 / my_factor / my_factor;

                        newguy->is_boson_dagger.push_back(true);
                    }

                }else if (op.substr(0, 1) == "r" ){


                    int n = std::stoi(op.substr(1));

                    if ( n == 0 ){

                        std::vector<std::string> labels;
                        newguy->set_amplitudes('r', n, n, labels);

                    }else {

                        int n_annihilate = n;
                        int n_create     = n;
                        if ( right_operators_type == "IP" ) n_create--;
                        if ( right_operators_type == "DIP" ) n_create -= 2;
                        if ( right_operators_type == "EA" ) n_annihilate--;
                        if ( right_operators_type == "DEA" ) n_annihilate -= 2;

                        std::vector<std::string> op_left;
                        std::vector<std::string> op_right;
                        std::vector<std::string> label_left;
                        std::vector<std::string> label_right;
                        for (int id = 0; id < n_create; id++) {
                            std::string idx1 = "v" + std::to_string(vir_label_count++);
                            op_left.push_back(idx1+"*");
                            label_left.push_back(idx1);
                        }
                        for (int id = 0; id < n_annihilate; id++) {
                            std::string idx2 = "o" + std::to_string(occ_label_count++);
                            op_right.push_back(idx2);
                            label_right.push_back(idx2);
                        }
                        // a*b*...
                        for (int id = 0; id < n_create; id++) {
                            tmp_string.push_back(op_left[id]);
                        }
                        // ij...
                        for (int id = 0; id < n_annihilate; id++) {
                            tmp_string.push_back(op_right[id]);
                        }
                        std::vector<std::string> labels;
                        // tn(ab...
                        for (int id = 0; id < n_create; id++) {
                            labels.push_back(label_left[id]);
                        }
                        // tn(ab......ji)
                        for (int id = n_annihilate-1; id >= 0; id--) {
                            labels.push_back(label_right[id]);
                        }
                        newguy->set_amplitudes('r', n_create, n_annihilate, labels);

                        // factor = 1/(n!)^2
                        double my_factor_create = 1.0;
                        double my_factor_annihilate = 1.0;
                        for (int id = 0; id < n_create; id++) {
                            my_factor_create *= (id+1);
                        }
                        for (int id = 0; id < n_annihilate; id++) {
                            my_factor_annihilate *= (id+1);
                        }
                        factor *= 1.0 / my_factor_create / my_factor_annihilate;

                    }

                }else if (op.substr(0, 1) == "s" ){ // r amplitudes + boson creator

                    int n = std::stoi(op.substr(1));

                    if ( n == 0 ){

                        std::vector<std::string> labels;
                        newguy->set_amplitudes('s', n, n, labels);

                        newguy->is_boson_dagger.push_back(true);

                    }else {
                       
                        int n_annihilate = n;
                        int n_create     = n;
                        if ( right_operators_type == "IP" ) n_create--;
                        if ( right_operators_type == "DIP" ) n_create -= 2;
                        if ( right_operators_type == "EA" ) n_annihilate--;
                        if ( right_operators_type == "DEA" ) n_annihilate -= 2;

                        std::vector<std::string> op_left;
                        std::vector<std::string> op_right;
                        std::vector<std::string> label_left;
                        std::vector<std::string> label_right; 
                        for (int id = 0; id < n_create; id++) {
                            std::string idx1 = "v" + std::to_string(vir_label_count++);
                            op_left.push_back(idx1+"*");
                            label_left.push_back(idx1);
                        }
                        for (int id = 0; id < n_annihilate; id++) {
                            std::string idx2 = "o" + std::to_string(occ_label_count++);
                            op_right.push_back(idx2);
                            label_right.push_back(idx2);
                        }
                        // a*b*...
                        for (int id = 0; id < n_create; id++) {
                            tmp_string.push_back(op_left[id]);
                        }
                        // ij...
                        for (int id = 0; id < n_annihilate; id++) {
                            tmp_string.push_back(op_right[id]);
                        }
                        std::vector<std::string> labels;
                        // tn(ab... 
                        for (int id = 0; id < n_create; id++) {
                            labels.push_back(label_left[id]);
                        }
                        // tn(ab......ji)
                        for (int id = n_annihilate-1; id >= 0; id--) {
                            labels.push_back(label_right[id]);
                        } 
                        newguy->set_amplitudes('s', n_create, n_annihilate, labels);
                        
                        // factor = 1/(n!)^2
                        double my_factor_create = 1.0;
                        double my_factor_annihilate = 1.0;
                        for (int id = 0; id < n_create; id++) {
                            my_factor_create *= (id+1);
                        }
                        for (int id = 0; id < n_annihilate; id++) {
                            my_factor_annihilate *= (id+1);
                        }
                        factor *= 1.0 / my_factor_create / my_factor_annihilate;
                    
                        newguy->is_boson_dagger.push_back(true);

                    }

                }else if (op.substr(0, 1) == "l" ){

                    int n = std::stoi(op.substr(1));

                    if ( n == 0 ){

                        std::vector<std::string> labels;
                        newguy->set_amplitudes('l', n, n, labels);

                    }else {
                        
                        int n_annihilate = n;
                        int n_create     = n;
                        if ( left_operators_type == "IP" ) n_annihilate--;
                        if ( left_operators_type == "DIP" ) n_annihilate -= 2;
                        if ( left_operators_type == "EA" ) n_create--;
                        if ( left_operators_type == "DEA" ) n_create -= 2;

                        std::vector<std::string> op_left;
                        std::vector<std::string> op_right;
                        std::vector<std::string> label_left;
                        std::vector<std::string> label_right;
                        for (int id = 0; id < n_create; id++) {
                            std::string idx1 = "o" + std::to_string(occ_label_count++);
                            op_left.push_back(idx1+"*");
                            label_left.push_back(idx1);
                        }
                        for (int id = 0; id < n_annihilate; id++) {
                            std::string idx2 = "v" + std::to_string(vir_label_count++);
                            op_right.push_back(idx2);
                            label_right.push_back(idx2);
                        }
                        // op*j*...
                        for (int id = 0; id < n_create; id++) {
                            tmp_string.push_back(op_left[id]);
                        }
                        // ab...
                        for (int id = 0; id < n_annihilate; id++) {
                            tmp_string.push_back(op_right[id]);
                        }
                        std::vector<std::string> labels;
                        // tn(ij... 
                        for (int id = 0; id < n_create; id++) {
                            labels.push_back(label_left[id]);
                        }
                        // tn(ij......ba)
                        for (int id = n_annihilate-1; id >= 0; id--) {
                            labels.push_back(label_right[id]);
                        }
                        newguy->set_amplitudes('l', n_create, n_annihilate, labels);
                        
                        // factor = 1/(n!)^2
                        double my_factor_create = 1.0;
                        double my_factor_annihilate = 1.0;
                        for (int id = 0; id < n_create; id++) {
                            my_factor_create *= (id+1);
                        }
                        for (int id = 0; id < n_annihilate; id++) {
                            my_factor_annihilate *= (id+1);
                        }
                        factor *= 1.0 / my_factor_create / my_factor_annihilate;
                    
                    }

                }else if (op.substr(0, 1) == "m" ){ // l amplitudes plus boson annihilator

                    int n = std::stoi(op.substr(1));

                    if ( n == 0 ){

                        std::vector<std::string> labels;
                        newguy->set_amplitudes('m', n, n, labels);

                        newguy->is_boson_dagger.push_back(false);

                    }else {

                        int n_annihilate = n;
                        int n_create     = n;
                        if ( left_operators_type == "IP" ) n_annihilate--;
                        if ( left_operators_type == "DIP" ) n_annihilate -= 2;
                        if ( left_operators_type == "EA" ) n_create--;
                        if ( left_operators_type == "DEA" ) n_create -= 2;

                        std::vector<std::string> op_left;
                        std::vector<std::string> op_right;
                        std::vector<std::string> label_left;
                        std::vector<std::string> label_right;
                        for (int id = 0; id < n_create; id++) {
                            std::string idx1 = "o" + std::to_string(occ_label_count++);
                            op_left.push_back(idx1+"*");
                            label_left.push_back(idx1);
                        }
                        for (int id = 0; id < n_annihilate; id++) {
                            std::string idx2 = "v" + std::to_string(vir_label_count++);
                            op_right.push_back(idx2);
                            label_right.push_back(idx2);
                        }
                        // op*j*...
                        for (int id = 0; id < n_create; id++) {
                            tmp_string.push_back(op_left[id]);
                        }
                        // ab...
                        for (int id = 0; id < n_annihilate; id++) {
                            tmp_string.push_back(op_right[id]);
                        }
                        std::vector<std::string> labels;
                        // tn(ij... 
                        for (int id = 0; id < n_create; id++) {
                            labels.push_back(label_left[id]);
                        }
                        // tn(ij......ba)
                        for (int id = n_annihilate-1; id >= 0; id--) {
                            labels.push_back(label_right[id]);
                        }
                        newguy->set_amplitudes('m', n_create, n_annihilate, labels);

                        // factor = 1/(n!)^2
                        double my_factor_create = 1.0;
                        double my_factor_annihilate = 1.0;
                        for (int id = 0; id < n_create; id++) {
                            my_factor_create *= (id+1);
                        }
                        for (int id = 0; id < n_annihilate; id++) {
                            my_factor_annihilate *= (id+1);
                        }
                        factor *= 1.0 / my_factor_create / my_factor_annihilate;

                        newguy->is_boson_dagger.push_back(false);

                    }

                }else if (op.substr(0, 1) == "e" ){


                    if (op.substr(1, 1) == "1" ){

                        // find comma
                        size_t pos = op.find(',');
                        if ( pos == std::string::npos ) {
                            printf("\n");
                            printf("    error in e1 operator definition\n");
                            printf("\n");
                            exit(1);
                        }
                        size_t len = pos - 2; 

                        // index 1
                        tmp_string.push_back(op.substr(2, len) + "*");

                        // index 2
                        tmp_string.push_back(op.substr(pos + 1));

                    }else if (op.substr(1, 1) == "2" ){

                        // count indices
                        size_t pos = 0;
                        int ncomma = 0;
                        std::vector<size_t> commas;
                        pos = op.find(',', pos + 1);
                        commas.push_back(pos);
                        while( pos != std::string::npos){
                            pos = op.find(',', pos + 1);
                            commas.push_back(pos);
                            ncomma++;
                        }

                        if ( ncomma != 3 ) {
                            printf("\n");
                            printf("    error in e2 definition\n");
                            printf("\n");
                            exit(1);
                        }

                        tmp_string.push_back(op.substr(2, commas[0] - 2) + "*");
                        tmp_string.push_back(op.substr(commas[0] + 1, commas[1] - commas[0] - 1) + "*");
                        tmp_string.push_back(op.substr(commas[1] + 1, commas[2] - commas[1] - 1));
                        tmp_string.push_back(op.substr(commas[2] + 1));

                    }else if (op.substr(1, 1) == "3" ){

                        // count indices
                        size_t pos = 0;
                        int ncomma = 0;
                        std::vector<size_t> commas;
                        pos = op.find(',', pos + 1);
                        commas.push_back(pos);
                        while( pos != std::string::npos){
                            pos = op.find(',', pos + 1);
                            commas.push_back(pos);
                            ncomma++;
                        }

                        if ( ncomma != 5 ) {
                            printf("\n");
                            printf("    error in e3 definition\n");
                            printf("\n");
                            exit(1);
                        }

                        tmp_string.push_back(op.substr(2, commas[0] - 2) + "*");
                        tmp_string.push_back(op.substr(commas[0] + 1, commas[1] - commas[0] - 1) + "*");
                        tmp_string.push_back(op.substr(commas[1] + 1, commas[2] - commas[1] - 1) + "*");
                        tmp_string.push_back(op.substr(commas[2] + 1, commas[3] - commas[2] - 1));
                        tmp_string.push_back(op.substr(commas[3] + 1, commas[4] - commas[3] - 1));
                        tmp_string.push_back(op.substr(commas[4] + 1));

                    }else if (op.substr(1, 1) == "4" ){

                        // count indices
                        size_t pos = 0;
                        int ncomma = 0;
                        std::vector<size_t> commas;
                        pos = op.find(',', pos + 1);
                        commas.push_back(pos);
                        while( pos != std::string::npos){
                            pos = op.find(',', pos + 1);
                            commas.push_back(pos);
                            ncomma++;
                        }

                        if ( ncomma != 7 ) {
                            printf("\n");
                            printf("    error in e4 definition\n");
                            printf("\n");
                            exit(1);
                        }

                        tmp_string.push_back(op.substr(2, commas[0] - 2) + "*");
                        tmp_string.push_back(op.substr(commas[0] + 1, commas[1] - commas[0] - 1) + "*");
                        tmp_string.push_back(op.substr(commas[1] + 1, commas[2] - commas[1] - 1) + "*");
                        tmp_string.push_back(op.substr(commas[2] + 1, commas[3] - commas[2] - 1) + "*");
                        tmp_string.push_back(op.substr(commas[3] + 1, commas[4] - commas[3] - 1));
                        tmp_string.push_back(op.substr(commas[4] + 1, commas[5] - commas[4] - 1));
                        tmp_string.push_back(op.substr(commas[5] + 1, commas[6] - commas[5] - 1));
                        tmp_string.push_back(op.substr(commas[6] + 1));

                    }else {
                        printf("\n");
                        printf("    error: only e1, e2, e3, and e4 operators are supported\n");
                        printf("\n");
                        exit(1);
                    }

                }else if (op.substr(0, 1) == "1" ) { // unit operator ... do nothing

                }else if (op.substr(0, 1) == "a" ){ // single creator / annihilator


                    if (op.substr(1, 1) == "*" ){ // creator

                        tmp_string.push_back(op.substr(1) + "*");

                    }else { // annihilator

                        tmp_string.push_back(op.substr(1));

                    }

                }else {
                        printf("\n");
                        printf("    error: undefined string\n");
                        printf("\n");
                        exit(1);
                }
            }

            newguy->factor = factor;

            for (const std::string & op : tmp_string) {
                newguy->string.push_back(op);
            }

            newguy->has_w0 = has_w0;
            if (vacuum == "TRUE") {
                add_new_string_true_vacuum(newguy, ordered, print_level, find_paired_permutations);
            } else {
                add_new_string_fermi_vacuum(newguy, ordered, print_level, find_paired_permutations, occ_label_count, vir_label_count);
            }
        }
    }
}

void pq_helper::simplify() {

    // eliminate strings based on delta functions and use delta functions to alter integral / amplitude labels
    for (std::shared_ptr<pq_string> & pq_str : ordered) {

        if ( pq_str->skip ) continue;

        // apply delta functions
        gobble_deltas(pq_str);

        // re-classify fluctuation potential terms
        reclassify_integrals(pq_str);

        // replace any funny labels that were added with conventional ones
        use_conventional_labels(pq_str);

        // replace creation / annihilation operators with rdms
        if ( use_rdms ) {

            size_t n = pq_str->symbol.size();
            size_t n_create = 0;
            size_t n_annihilate = 0;
            for (size_t i = 0; i < n; i++) {
                if ( pq_str->is_dagger[i] ) n_create++;
                else                        n_annihilate++;
            }

            if ( n_create != n_annihilate ) {
                printf("\n");
                printf("    error: rdms not defined for this case\n");
                printf("\n");
                exit(1);
            }

            std::vector<std::string> rdm_labels;
            for (size_t i = 0; i < n_create; i++) {
                rdm_labels.push_back(pq_str->symbol[i]);
            }
            for (size_t i = 0; i < n_annihilate; i++) {
                rdm_labels.push_back(pq_str->symbol[n - i - 1]);
            }

            pq_str->set_amplitudes('D', n_create, n_annihilate, rdm_labels);
            pq_str->symbol.clear();
        }
    }

    // replace rdms with cumulant expansion, ignoring the n-body cumulant
    cumulant_expansion(ordered, ignore_cumulant_rdms);

    // try to cancel similar terms
    cleanup(ordered, find_paired_permutations);

}

void pq_helper::print(const std::string &string_type) const {

    bool is_blocked = pq_string::is_spin_blocked || pq_string::is_range_blocked;
    const auto &reference = is_blocked ? ordered_blocked : ordered;

    printf("\n");
    printf("    ");

    int n = 0;

    if ( string_type == "all" ) {

        printf("// normal-ordered strings:\n");
        for (const std::shared_ptr<pq_string> & pq_str : reference) {
            pq_str->print();
        }
        printf("\n");
        return;

    }else if ( string_type == "one-body" ) {
        printf("// one-body strings:\n");
        n = 1;
    }else if ( string_type == "two-body" ) {
        n = 2;
        printf("// two-body strings:\n");
    }else if ( string_type == "fully-contracted" ) {
        printf("// fully-contracted strings:\n");
        n = 0;
    }

    for (const std::shared_ptr<pq_string> & pq_str : reference) {
        // number of fermion + boson operators
        int my_n = pq_str->symbol.size() / 2 + pq_str->is_boson_dagger.size();
        if ( my_n != n ) continue;
        pq_str->print();
    }
    printf("\n");

}

// get list of fully-contracted strings, after assigning ranges to the labels
std::vector<std::vector<std::string> > pq_helper::fully_contracted_strings_with_ranges(
            const std::unordered_map<std::string, std::vector<std::string>> &label_ranges) {

    // add ranges to labels
    pq_string::is_range_blocked = true;
    if ( pq_string::is_spin_blocked ) {
        printf("\n");
        printf("    error: cannot simultaneously block by spin and by range\n");
    }

    std::vector< std::shared_ptr<pq_string> > range_blocked;

    for (auto & pq_str : ordered) {
        if ( !pq_str->symbol.empty() ) continue;
        if ( !pq_str->is_boson_dagger.empty() ) continue;
        std::vector< std::shared_ptr<pq_string> > tmp;
        add_label_ranges(pq_str, tmp, label_ranges);
        for (const auto & op : tmp) {
            range_blocked.push_back(op);
        }
    }

    std::vector<std::vector<std::string> > list;
    for (auto & pq_str : range_blocked) {
        if ( !pq_str->symbol.empty() ) continue;
        if ( !pq_str->is_boson_dagger.empty() ) continue;
        std::vector<std::string> my_string = pq_str->get_string();
        //std::vector<std::string> my_string = range_blocked[pq_str]->get_string();
        if ( !my_string.empty() ) {
            list.push_back(my_string);
        }
    }

    return list;

}

// get list of fully-contracted strings, after assigning ranges to the labels
void pq_helper::block_by_range(const std::unordered_map<std::string, std::vector<std::string>> &label_ranges) {
    ordered_blocked.clear();

    // add ranges to labels
    pq_string::is_range_blocked = true;
    if ( pq_string::is_spin_blocked ) {
        printf("\n");
        printf("    error: cannot simultaneously block by spin and by range\n");
    }

    std::vector< std::shared_ptr<pq_string> > range_blocked;

    for (auto & pq_str : ordered) {
        if ( !pq_str->symbol.empty() ) continue;
        if ( !pq_str->is_boson_dagger.empty() ) continue;
        std::vector< std::shared_ptr<pq_string> > tmp;
        add_label_ranges(pq_str, tmp, label_ranges);
        for (const auto & op : tmp) {
            ordered_blocked.push_back(op);
        }
    }
}

// get list of fully-contracted strings, after spin tracing
std::vector<std::vector<std::string> > pq_helper::fully_contracted_strings_with_spin(const std::unordered_map<std::string, std::string> &spin_labels) {

    // perform spin tracing
    pq_string::is_spin_blocked = true;
    if ( pq_string::is_range_blocked ) {
        printf("\n");
        printf("    error: cannot simultaneously block by spin and by range\n");
    }

    std::vector< std::shared_ptr<pq_string> > spin_blocked;

    for (std::shared_ptr<pq_string> & pq_str : ordered) {
        if ( !pq_str->symbol.empty() ) continue;
        if ( !pq_str->is_boson_dagger.empty() ) continue;
        std::vector< std::shared_ptr<pq_string> > tmp;
        spin_blocking(pq_str, tmp, spin_labels);
        for (const std::shared_ptr<pq_string> & op : tmp) {
            spin_blocked.push_back(op);
        }
    }

    std::vector<std::vector<std::string> > list;
    for (auto & spin_str : spin_blocked) {
        if ( !spin_str->symbol.empty() ) continue;
        if ( !spin_str->is_boson_dagger.empty() ) continue;
        std::vector<std::string> my_string = spin_str->get_string();
        if ( !my_string.empty() ) {
            list.push_back(my_string);
        }
    }

    return list;

}

void pq_helper::block_by_spin(const std::unordered_map<std::string, std::string> &spin_labels) {
    ordered_blocked.clear();

    // perform spin tracing
    pq_string::is_spin_blocked = true;
    if ( pq_string::is_range_blocked ) {
        printf("\n");
        printf("    error: cannot simultaneously block by spin and by range\n");
    }

    for (std::shared_ptr<pq_string> & pq_str : ordered) {
        if (!pq_str->symbol.empty()) continue;
        if (!pq_str->is_boson_dagger.empty()) continue;
        std::vector<std::shared_ptr<pq_string> > tmp_ordered;
        spin_blocking(pq_str, tmp_ordered, spin_labels);
        for (const std::shared_ptr<pq_string> & tmp_pq_str : tmp_ordered) {
            ordered_blocked.push_back(tmp_pq_str);
        }
    }
}

std::vector<std::vector<std::string> > pq_helper::fully_contracted_strings() const {

    bool is_blocked = pq_string::is_spin_blocked || pq_string::is_range_blocked;
    const auto &reference = is_blocked ? ordered_blocked : ordered;

    std::vector<std::vector<std::string> > list;
    for (const std::shared_ptr<pq_string> & pq_str : reference) {
        if ( !pq_str->symbol.empty() ) continue;
        if ( !pq_str->is_boson_dagger.empty() ) continue;
        std::vector<std::string> my_string = pq_str->get_string();
        if ( (int)my_string.size() > 0 ) {
            list.push_back(my_string);
        }
    }

    return list;

}

std::vector<std::vector<std::string> > pq_helper::strings() const {

    bool is_blocked = pq_string::is_spin_blocked || pq_string::is_range_blocked;
    const auto &reference = is_blocked ? ordered_blocked : ordered;

    std::vector<std::vector<std::string> > list;
    for (const std::shared_ptr<pq_string> & pq_str : reference) {
        std::vector<std::string> my_string = pq_str->get_string();
        if ( (int)my_string.size() > 0 ) {
            list.push_back(my_string);
        }
    }

    return list;

}

void pq_helper::clear() {
    ordered.clear();
    ordered_blocked.clear();
    pq_string::is_spin_blocked = false;
    pq_string::is_range_blocked = false;
}

void pq_helper::add_st_operator(double factor, const std::vector<std::string> &targets,
                                               const std::vector<std::string> &ops){

    std::vector<pq_operator_terms> st_ops = get_st_operator_terms(factor, targets, ops);
    for (auto op : st_ops){
        add_operator_product(op.factor, op.operators);
    }

}

std::vector<pq_operator_terms> pq_helper::get_st_operator_terms(double factor, const std::vector<std::string> &targets,const std::vector<std::string> &ops){

    int dim = (int)ops.size();

    std::vector<pq_operator_terms> st;
    st.push_back(pq_operator_terms(factor, targets));

    for (int i = 0; i < dim; i++) {
        std::vector<pq_operator_terms> tmp = get_commutator_terms(factor, targets, {ops[i]});
        st.insert(std::end(st), std::begin(tmp), std::end(tmp));
    }

    if ( cluster_operators_commute ) {

        for (int i = 0; i < dim; i++) {
            for (int j = i + 1; j < dim; j++) {
                std::vector<pq_operator_terms> tmp = get_double_commutator_terms(factor, targets, {ops[i]}, {ops[j]});
                st.insert(std::end(st), std::begin(tmp), std::end(tmp));
            }
        }
        for (int i = 0; i < dim; i++) {
            std::vector<pq_operator_terms> tmp = get_double_commutator_terms(0.5 * factor, targets, {ops[i]}, {ops[i]});
            st.insert(std::end(st), std::begin(tmp), std::end(tmp));
        }

        // ijk
        for (int i = 0; i < dim; i++) {
            for (int j = i + 1; j < dim; j++) {
                for (int k = j + 1; k < dim; k++) {
                    std::vector<pq_operator_terms> tmp = get_triple_commutator_terms(factor, targets, {ops[i]}, {ops[j]}, {ops[k]});
                    st.insert(std::end(st), std::begin(tmp), std::end(tmp));
                }
            }
        }

        // ijj
        for (int i = 0; i < dim; i++) {
            for (int j = i + 1; j < dim; j++) {
                std::vector<pq_operator_terms> tmp1 = get_triple_commutator_terms(0.5 * factor, targets, {ops[i]}, {ops[j]}, {ops[j]});
                std::vector<pq_operator_terms> tmp2 = get_triple_commutator_terms(0.5 * factor, targets, {ops[i]}, {ops[i]}, {ops[j]});

                st.insert(std::end(st), std::begin(tmp1), std::end(tmp1));
                st.insert(std::end(st), std::begin(tmp2), std::end(tmp2));
            }
        }

         // iii
        for (int i = 0; i < dim; i++) {
            std::vector<pq_operator_terms> tmp = get_triple_commutator_terms(1.0 / 6.0 * factor, targets, {ops[i]}, {ops[i]}, {ops[i]});
            st.insert(std::end(st), std::begin(tmp), std::end(tmp));
        }

        // ijkl
        for (int i = 0; i < dim; i++) {
            for (int j = i + 1; j < dim; j++) {
                for (int k = j + 1; k < dim; k++) {
                    for (int l = k + 1; l < dim; l++) {
                        std::vector<pq_operator_terms> tmp = get_quadruple_commutator_terms(factor, targets, {ops[i]}, {ops[j]}, {ops[k]}, {ops[l]});
                        st.insert(std::end(st), std::begin(tmp), std::end(tmp));
                    }
                }
            }
        }

        // ijkk
        for (int i = 0; i < dim; i++) {
            for (int j = i + 1; j < dim; j++) {
                for (int k = j + 1; k < dim; k++) {
                    std::vector<pq_operator_terms> tmp1 = get_quadruple_commutator_terms(0.5 * factor, targets, {ops[i]}, {ops[j]}, {ops[k]}, {ops[k]});
                    std::vector<pq_operator_terms> tmp2 = get_quadruple_commutator_terms(0.5 * factor, targets, {ops[i]}, {ops[j]}, {ops[j]}, {ops[k]});
                    std::vector<pq_operator_terms> tmp3 = get_quadruple_commutator_terms(0.5 * factor, targets, {ops[i]}, {ops[i]}, {ops[j]}, {ops[k]});

                    st.insert(std::end(st), std::begin(tmp1), std::end(tmp1));
                    st.insert(std::end(st), std::begin(tmp2), std::end(tmp2));
                    st.insert(std::end(st), std::begin(tmp3), std::end(tmp3));
                }
            }
        }

        // iijj
        for (int i = 0; i < dim; i++) {
            for (int j = i + 1; j < dim; j++) {
                std::vector<pq_operator_terms> tmp = get_quadruple_commutator_terms(0.25 * factor, targets, {ops[i]}, {ops[i]}, {ops[j]}, {ops[j]});
                st.insert(std::end(st), std::begin(tmp), std::end(tmp));
            }
        }

        // iiij
        for (int i = 0; i < dim; i++) {
            for (int j = i + 1; j < dim; j++) {
                std::vector<pq_operator_terms> tmp1 = get_quadruple_commutator_terms(1.0 / 6.0 * factor, targets, {ops[i]}, {ops[i]}, {ops[i]}, {ops[j]});
                std::vector<pq_operator_terms> tmp2 = get_quadruple_commutator_terms(1.0 / 6.0 * factor, targets, {ops[i]}, {ops[j]}, {ops[j]}, {ops[j]});

                st.insert(std::end(st), std::begin(tmp1), std::end(tmp1));
                st.insert(std::end(st), std::begin(tmp2), std::end(tmp2));
            }
        }

        // iiii
        for (int i = 0; i < dim; i++) {
            std::vector<pq_operator_terms> tmp = get_quadruple_commutator_terms(1.0 / 24.0 * factor, targets, {ops[i]}, {ops[i]}, {ops[i]}, {ops[i]});
            st.insert(std::end(st), std::begin(tmp), std::end(tmp));
        }

    }else {

        for (int i = 0; i < dim; i++) {
            for (int j = 0; j < dim; j++) {
                std::vector<pq_operator_terms> tmp = get_double_commutator_terms(0.5 * factor, targets, {ops[i]}, {ops[j]});
                st.insert(std::end(st), std::begin(tmp), std::end(tmp));
            }
        }

        for (int i = 0; i < dim; i++) {
            for (int j = 0; j < dim; j++) {
                for (int k = 0; k < dim; k++) {
                    std::vector<pq_operator_terms> tmp = get_triple_commutator_terms(1.0 / 6.0 * factor, targets, {ops[i]}, {ops[j]}, {ops[k]});
                    st.insert(std::end(st), std::begin(tmp), std::end(tmp));
                }
            }
        }

        for (int i = 0; i < dim; i++) {
            for (int j = 0; j < dim; j++) {
                for (int k = 0; k < dim; k++) {
                    for (int l = 0; l < dim; l++) {
                        std::vector<pq_operator_terms> tmp = get_quadruple_commutator_terms(1.0 / 24.0 * factor, targets, {ops[i]}, {ops[j]}, {ops[k]}, {ops[l]});
                        st.insert(std::end(st), std::begin(tmp), std::end(tmp));
                    }
                }
            }
        }
    }

    return st;
}

} // End namespaces

#endif<|MERGE_RESOLUTION|>--- conflicted
+++ resolved
@@ -32,9 +32,9 @@
 #include <algorithm>
 
 
-// surpresses warnings from pybind11
 #pragma GCC diagnostic push
 #pragma GCC diagnostic ignored "-Wdeprecated-declarations"
+// include pybind11 and surpresses deprecated warnings
 #include <pybind11/pybind11.h>
 #include <pybind11/stl.h>
 #pragma GCC diagnostic pop
@@ -44,14 +44,10 @@
 #include "pq_string.h"
 #include "pq_add_label_ranges.h"
 #include "pq_add_spin_labels.h"
-<<<<<<< HEAD
+#include "pq_cumulant_expansion.h"
 #include "../pq_graph/include/pq_graph.h"
-=======
-#include "pq_cumulant_expansion.h"
-
-#include <pybind11/pybind11.h>
-#include <pybind11/stl.h>
->>>>>>> 2780bf75
+
+
 
 namespace py = pybind11;
 using namespace pybind11::literals;
@@ -74,17 +70,14 @@
         .def("set_find_paired_permutations", &pq_helper::set_find_paired_permutations)
         .def("simplify", &pq_helper::simplify)
         .def("clear", &pq_helper::clear)
-<<<<<<< HEAD
         .def("save", &pq_helper::serialize)
         .def("load", &pq_helper::deserialize)
-=======
         //.def("set_use_rdms", &pq_helper::set_use_rdms)
         .def("set_use_rdms",
              [](pq_helper& self, const bool & do_use_rdms, const std::vector<int> & ignore_cumulant) {
                  return self.set_use_rdms(do_use_rdms, ignore_cumulant);
              },
              py::arg("do_use_rdms"), py::arg("ignore_cumulant") = empty_list )
->>>>>>> 2780bf75
         .def("print",
              [](pq_helper& self, const std::string& string_type) {
                  return self.print(string_type);
@@ -125,10 +118,6 @@
         .def("add_quadruple_commutator", &pq_helper::add_quadruple_commutator)
         .def("add_operator_product", &pq_helper::add_operator_product);
 
-<<<<<<< HEAD
-        // add class for optimizing, visualizing, and generating code from pq_helper
-        PQGraph::export_pq_graph(m);
-=======
     //py::class_<pdaggerq::pq_operator_terms, std::shared_ptr<pdaggerq::pq_operator_terms> >(m, "pq_operator_terms")
     //    .def(py::init< double, std::vector<std::string> >())
     //    .def("factor", &pq_operator_terms::factor)
@@ -137,7 +126,9 @@
         .def(py::init<double, std::vector<std::string>>())
         .def("factor", &pq_operator_terms::get_factor)
         .def("operators", &pq_operator_terms::get_operators);
->>>>>>> 2780bf75
+
+    // add pq graph class for optimizing, visualizing, and generating code from pq_helper
+    PQGraph::export_pq_graph(m);
 }
 
 PYBIND11_MODULE(_pdaggerq, m) {
@@ -264,7 +255,7 @@
     ops.push_back(pq_operator_terms( factor, concatinate_operators({op0, op1})));
     ops.push_back(pq_operator_terms(-factor, concatinate_operators({op1, op0})));
 
-    return ops;  
+    return ops;
 }
 
 void pq_helper::add_double_commutator(double factor,
@@ -291,7 +282,7 @@
     ops.push_back(pq_operator_terms(-factor, concatinate_operators({op2, op0, op1})));
     ops.push_back(pq_operator_terms( factor, concatinate_operators({op2, op1, op0})));
 
-    return ops;  
+    return ops;
 }
 
 void pq_helper::add_triple_commutator(double factor,
@@ -324,7 +315,7 @@
     ops.push_back(pq_operator_terms( factor, concatinate_operators({op3, op2, op0, op1})));
     ops.push_back(pq_operator_terms(-factor, concatinate_operators({op3, op2, op1, op0})));
 
-    return ops;  
+    return ops;
 }
 
 void pq_helper::add_quadruple_commutator(double factor,
@@ -366,7 +357,7 @@
     ops.push_back(pq_operator_terms(-factor, concatinate_operators({op4, op3, op2, op0, op1})));
     ops.push_back(pq_operator_terms( factor, concatinate_operators({op4, op3, op2, op1, op0})));
 
-    return ops;  
+    return ops;
 }
 
 // add a string of operators
