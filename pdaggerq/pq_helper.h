--- conflicted
+++ resolved
@@ -173,7 +173,6 @@
 
     /**
      *
-<<<<<<< HEAD
      * generate list of terms resulting from a similarity-transformed operator using the BCH expansion and four nested commutators
      * exp(-T) f exp(T) = f + [f, T] + 1/2 [[f, T], T] + 1/6 [[[f, T], T], T] + 1/24 [[[[f, T], T], T], T]
      *
@@ -182,7 +181,9 @@
      *
      */
     std::vector<pq_operator_terms> get_st_operator_terms(double factor, const std::vector<std::string> &targets,const std::vector<std::string> &ops);
-=======
+
+    /**
+     *
      * add a anticommutator of two operators, {op0, op1}
      *
      * @param op0: a list of strings defining an operator product
@@ -191,7 +192,6 @@
      */
     void add_anticommutator(double factor, const std::vector<std::string> &op0,
                                            const std::vector<std::string> &op1);
->>>>>>> d430e405
 
     /**
      *
