//
// pdaggerq - A code for bringing strings of creation / annihilation operators to normal order.
// Filename: pq_tensor.h
// Copyright (C) 2020 A. Eugene DePrince III
//
// Author: A. Eugene DePrince III <adeprince@fsu.edu>
//
// This file is part of the pdaggerq package.
//
//  Licensed under the Apache License, Version 2.0 (the "License");
//  you may not use this file except in compliance with the License.
//  You may obtain a copy of the License at
//
//      http://www.apache.org/licenses/LICENSE-2.0
//
//  Unless required by applicable law or agreed to in writing, software
//  distributed under the License is distributed on an "AS IS" BASIS,
//  WITHOUT WARRANTIES OR CONDITIONS OF ANY KIND, either express or implied.
//  See the License for the specific language governing permissions and
//  limitations under the License./>.
//

#ifndef PQ_TENSOR_H
#define PQ_TENSOR_H

#include<vector>
#include<string>
#include <iostream>
#include <fstream>

namespace pdaggerq {

class tensor {

  public:

    /**
     *
     * constructor
     *
     */
    tensor() = default;

    /**
     *
     * destructor
     *
     */
    ~tensor() = default;

    /**
     *
     * human readable tensor labels
     *
     */
    std::vector<std::string> labels;

    /**
     *
     * numerical representation of tensor labels
     *
     */
    std::vector<int> numerical_labels;

    /**
     *
     * human readable spin labels
     *
     */
    std::vector<std::string> spin_labels;

    /**
     *
     * ranges that labels span ("act", "ext")
     *
     */
    std::vector<std::string> label_ranges;

    /**
     *
     * number of permutations required to sort tensor labels
     *
     */
    int permutations = 0;

    /**
     *
     * sort numerical tensor labels, keep track of permutations
     *
     */
    virtual void sort() {
        printf("\n");
        printf("    sort() has not been implemented for this tensor type\n");
        printf("\n");
        exit(1);
    }

    /**
     *
     * compare two tensors (warning: ignores spin)
     *
     * @param rhs: the tensor against which this one is compared
     */
    bool operator==(const tensor& rhs) const {
        return ( numerical_labels == rhs.numerical_labels );
    }

    /**
     *
     * copy a target tensor into this one
     *
     * @param rhs: the target tensor
     */
    tensor &operator=(const tensor& rhs) {
        printf("\n");
        printf("    operator '=' has not been implemented for this tensor type\n");
        printf("\n");
        exit(1);
    }

    /**
     *
     * print tensor information to stdout
     *
     * @param symbol: the tensor type
     */
    virtual void print(const std::string &symbol) const {
        printf("\n");
        printf("    print() has not been implemented for this tensor type\n");
        printf("\n");
        exit(1);
    }

    /**
     *
     * print tensor information to a string
     *
     * @param symbol: the tensor type
     */
    virtual std::string to_string(const std::string &symbol) const {
        printf("\n");
        printf("    to_string() has not been implemented for this tensor type\n");
        printf("\n");
        exit(1);
    }

    /**
     *
     * print tensor information to a string, including spin information
     *
     * @param symbol: the tensor type
     */
    virtual std::string to_string_with_spin(const std::string &symbol) const {
        printf("\n");
        printf("    to_string_with_spin() has not been implemented for this tensor type\n");
        printf("\n");
        exit(1);
    }

    /**
     *
     * print tensor information to a string, including range information
     *
     * @param symbol: the tensor type
     */
    virtual std::string to_string_with_label_ranges(const std::string &symbol) {
        printf("\n");
        printf("    to_string_with_label_ranges() has not been implemented for this tensor type\n");
        printf("\n");
        exit(1);
    }

    /**
     *
     * serialize tensor information to a file
     *
     * @param buffer: the file buffer
     */
    virtual void serialize(std::ofstream &buffer) const;

    /**
     *
     * deserialize tensor information from a file
     *
     * @param buffer: the file buffer
     */
    virtual void deserialize(std::ifstream &buffer);

};

class amplitudes: public tensor {

  public:

    /**
     * 
     * constructor 
     * 
     */
    amplitudes() = default;

    /**
     *
     * destructor
     *
     */
    ~amplitudes() = default;

    /**
     *
     * sort numerical amplitudes labels, keep track of permutations
     *
     */
    void sort() override;

    /**
     *
     * copy target amplitudes into this one
     *
     * @param rhs: the target amplitudes
     */
    amplitudes& operator=(const amplitudes& rhs);

    /**
     *
     * print amplitudes information to stdout
     *
     * @param symbol: the amplitudes type
     */
    void print(char symbol) const;
    void print(const std::string &symbol) const override {
        print(symbol[0]);
    }

    /**
     *
     * print amplitudes information to a string
     *
     * @param symbol: the amplitudes type
     */
    std::string to_string(char symbol) const;
    std::string to_string(const std::string &symbol) const override {
        return to_string(symbol[0]);
    }

    /**
     *
     * print amplitudes information to a string, including spin information
     *
     * @param symbol: the amplitudes type
     */
    std::string to_string_with_spin(char symbol) const;
    std::string to_string_with_spin(const std::string &symbol) const override {
        return to_string_with_spin(symbol[0]);
    }

    /**
     *
     * print amplitudes information to a string, including range information
     *
     * @param symbol: the amplitudes type
     */
    std::string to_string_with_label_ranges(char symbol);

    /**
     *
     * the number of labels corresponding to creation operators, e.g., 2 for t2(ab,ij), 1 for r2(a,ij)
     *
     */
    int n_create = -1;

    /**
     *
     * the number of labels corresponding to annihilation operators, e.g., 2 for t2(ab,ij), 1 for r2(a,ij)
     *
     */
    int n_annihilate = -1;

    /**
     *
<<<<<<< HEAD
     * serialize tensor information to a file
     *
     * @param buffer: the file buffer
     */
    void serialize(std::ofstream &buffer) const override {
        // call base class serialize
        tensor::serialize(buffer);

        // n_create
        buffer.write(reinterpret_cast<const char *>(&n_create), sizeof(n_create));

        // n_annihilate
        buffer.write(reinterpret_cast<const char *>(&n_annihilate), sizeof(n_annihilate));
    }

    /**
     *
     * deserialize tensor information from a file
     *
     * @param buffer: the file buffer
     */
     void deserialize(std::ifstream &buffer) override {
        // call base class deserialize
        tensor::deserialize(buffer);

        // n_create
        buffer.read(reinterpret_cast<char *>(&n_create), sizeof(n_create));

        // n_annihilate
        buffer.read(reinterpret_cast<char *>(&n_annihilate), sizeof(n_annihilate));
    }
=======
     * the number of photons
     *
     */
    int n_ph = 0;
>>>>>>> f6ef89a6

};

class integrals: public tensor {

  public:

    /**
     * 
     * constructor 
     * 
     */
    integrals() = default;

    /**
     *
     * destructor
     *
     */
    ~integrals() = default;

    /**
     *
     * sort numerical integrals labels, keep track of permutations
     *
     */
    void sort() override;

    /**
     *
     * copy target integrals into this one
     *
     * @param rhs: the target integrals
     */
    integrals& operator=(const integrals& rhs);

    /**
     *
     * print integrals information to stdout
     *
     * @param symbol: the integrals type
     */
    void print(const std::string &symbol) const override;

    /**
     *
     * print integrals information to a string
     *
     * @param symbol: the integrals type
     */
    std::string to_string(const std::string &symbol) const override;

    /**
     *
     * print integrals information to a string, including spin information
     *
     * @param symbol: the integrals type
     */
    std::string to_string_with_spin(const std::string &symbol) const override;

    /**
     *
     * print integrals information to a string, including range information
     *
     * @param symbol: the integrals type
     */
    std::string to_string_with_label_ranges(const std::string &symbol) override;

    /**
     *
     * serialize tensor information to a file
     *
     * @param buffer: the file buffer
     */
    void serialize(std::ofstream &buffer) const override {
        // call base class serialize
        tensor::serialize(buffer);
    }
};

class delta_functions: public tensor {

  public:

    /**
     * 
     * constructor 
     * 
     */
    delta_functions() = default;

    /**
     * 
     * destructor
     * 
     */
    ~delta_functions() = default;

    /**
     *
     * sort numerical deltas labels
     *
     */
    void sort() override;

    /**
     *
     * copy target deltas into this one
     *
     * @param rhs: the target deltas
     */
    delta_functions& operator=(const delta_functions& rhs);

    /**
     *
     * print deltas information to stdout
     *
     */
    void print() const;

    /**
     *
     * print deltas information to a string
     *
     */
    std::string to_string() const;
    std::string to_string(const std::string &symbol) const override {
        return to_string();
    }

    /**
     *
     * print deltas information to a string, including spin information
     *
     */
    std::string to_string_with_spin() const;
    std::string to_string_with_spin(const std::string &symbol) const override {
        return to_string_with_spin();
    }

    /**
     *
     * print deltas information to a string, including range information
     *
     */
    std::string to_string_with_label_ranges() const;

    /**
     *
     * serialize tensor information to a file
     *
     * @param buffer: the file buffer
     */
    void serialize(std::ofstream &buffer) const override {
        // call base class serialize
        tensor::serialize(buffer);
    }
};

}

#endif<|MERGE_RESOLUTION|>--- conflicted
+++ resolved
@@ -278,7 +278,6 @@
 
     /**
      *
-<<<<<<< HEAD
      * serialize tensor information to a file
      *
      * @param buffer: the file buffer
@@ -310,12 +309,14 @@
         // n_annihilate
         buffer.read(reinterpret_cast<char *>(&n_annihilate), sizeof(n_annihilate));
     }
-=======
+
+
+    /**
+     *
      * the number of photons
      *
      */
     int n_ph = 0;
->>>>>>> f6ef89a6
 
 };
 
