--- conflicted
+++ resolved
@@ -239,8 +239,6 @@
     /**
      *
      * print amplitudes information to a string, including range information
-<<<<<<< HEAD
-=======
      *
      * @param symbol: the amplitudes type
      */
@@ -249,28 +247,12 @@
     /**
      *
      * the number of labels corresponding to creation operators, e.g., 2 for t2(ab,ij), 1 for r2(a,ij)
->>>>>>> 1673ce34
-     *
-     * @param symbol: the amplitudes type
-     */
-<<<<<<< HEAD
-    std::string to_string_with_label_ranges(char symbol);
-
-    /**
-     *
-     * the number of labels corresponding to creation operators, e.g., 2 for t2(ab,ij), 1 for r2(a,ij)
      *
      */
     int n_create = -1;
 
     /**
      *
-=======
-    int n_create = -1;
-
-    /**
-     *
->>>>>>> 1673ce34
      * the number of labels corresponding to annihilation operators, e.g., 2 for t2(ab,ij), 1 for r2(a,ij)
      *
      */
